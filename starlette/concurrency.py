import contextvars
import functools
import sys
import typing

import anyio

<<<<<<< HEAD
=======
if sys.version_info >= (3, 10):  # pragma: no cover
    from typing import ParamSpec
else:  # pragma: no cover
    from typing_extensions import ParamSpec

try:
    import contextvars  # Python 3.7+ only or via contextvars backport.
except ImportError:  # pragma: no cover
    contextvars = None  # type: ignore


>>>>>>> 165592fb
T = typing.TypeVar("T")
P = ParamSpec("P")


async def run_until_first_complete(*args: typing.Tuple[typing.Callable, dict]) -> None:
    async with anyio.create_task_group() as task_group:

        async def run(func: typing.Callable[[], typing.Coroutine]) -> None:
            await func()
            task_group.cancel_scope.cancel()

        for func, kwargs in args:
            task_group.start_soon(run, functools.partial(func, **kwargs))


async def run_in_threadpool(
    func: typing.Callable[P, T], *args: P.args, **kwargs: P.kwargs
) -> T:
    if contextvars is not None:  # pragma: no cover
        # Ensure we run in the same context
        child = functools.partial(func, *args, **kwargs)
        context = contextvars.copy_context()
        func = context.run  # type: ignore[assignment]
        args = (child,)  # type: ignore[assignment]
    elif kwargs:  # pragma: no cover
        # run_sync doesn't accept 'kwargs', so bind them in here
        func = functools.partial(func, **kwargs)
    return await anyio.to_thread.run_sync(func, *args)


class _StopIteration(Exception):
    pass


def _next(iterator: typing.Iterator[T]) -> T:
    # We can't raise `StopIteration` from within the threadpool iterator
    # and catch it outside that context, so we coerce them into a different
    # exception type.
    try:
        return next(iterator)
    except StopIteration:
        raise _StopIteration


async def iterate_in_threadpool(
    iterator: typing.Iterator[T],
) -> typing.AsyncIterator[T]:
    while True:
        try:
            yield await anyio.to_thread.run_sync(_next, iterator)
        except _StopIteration:
            break<|MERGE_RESOLUTION|>--- conflicted
+++ resolved
@@ -5,20 +5,12 @@
 
 import anyio
 
-<<<<<<< HEAD
-=======
 if sys.version_info >= (3, 10):  # pragma: no cover
     from typing import ParamSpec
 else:  # pragma: no cover
     from typing_extensions import ParamSpec
 
-try:
-    import contextvars  # Python 3.7+ only or via contextvars backport.
-except ImportError:  # pragma: no cover
-    contextvars = None  # type: ignore
 
-
->>>>>>> 165592fb
 T = typing.TypeVar("T")
 P = ParamSpec("P")
 
